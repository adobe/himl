[build-system]
requires = ["setuptools>=45", "wheel", "setuptools_scm[toml]>=6.2"]
build-backend = "setuptools.build_meta"

[project]
name = "himl"
dynamic = ["version"]
description = "A hierarchical config using YAML in Python"
readme = "README.md"
license = "Apache-2.0"
authors = [
    {name = "Adobe", email = "noreply@adobe.com"}
]
classifiers = [
    "Development Status :: 4 - Beta",
    "Intended Audience :: Developers",

    "Programming Language :: Python :: 3",
    "Programming Language :: Python :: 3.9",
    "Programming Language :: Python :: 3.10",
    "Programming Language :: Python :: 3.11",
    "Programming Language :: Python :: 3.12",
    "Programming Language :: Python :: 3.13",
    "Programming Language :: Python :: 3.14",
    "Topic :: Software Development :: Libraries :: Python Modules",
    "Topic :: System :: Systems Administration",
    "Topic :: Utilities",
]
requires-python = ">=3.9"
dependencies = [
    "PyYAML==6.0.3",
    "deepmerge==2.0",
    "pathlib2==2.3.7.post1",
]

[project.optional-dependencies]
<<<<<<< HEAD
s3 = ["boto3==1.40.50"]
aws = ["boto3==1.40.50"]  # Alias for s3 for backward compatibility
vault = ["hvac==1.2.1"]
all = ["boto3==1.40.50", "hvac==1.2.1"]
=======
s3 = ["boto3==1.34.6"]
aws = ["boto3==1.34.6"]  # Alias for s3 for backward compatibility
vault = ["hvac==2.3.0"]
all = ["boto3==1.34.6", "hvac==2.3.0"]
>>>>>>> a71c89b3
dev = [
    "pytest==8.4.2",
    "pytest-cov==7.0.0",
    "pytest-mock==3.15.1",
    "pytest-xdist==3.8.0",
    "coverage[toml]==7.10.7",
    "black==25.9.0",
    "flake8==7.3.0",
    "mypy==1.18.2",
    "types-PyYAML==6.0.12.20250915",
<<<<<<< HEAD
    "boto3==1.40.50",
    "hvac==1.2.1",
=======
    "boto3==1.34.6",
    "hvac==2.3.0",
>>>>>>> a71c89b3
    "bump-my-version==1.2.4",
    "build==1.3.0",
    "twine==6.2.0",
]

[project.scripts]
himl = "himl.main:run"
himl-config-merger = "himl.config_merger:run"

[project.urls]
Homepage = "https://github.com/adobe/himl"
Repository = "https://github.com/adobe/himl"
Documentation = "https://github.com/adobe/himl#readme"
"Bug Tracker" = "https://github.com/adobe/himl/issues"

[tool.setuptools_scm]
write_to = "himl/_version.py"

[tool.bumpversion]
current_version = "0.18.0"
parse = "(?P<major>\\d+)\\.(?P<minor>\\d+)\\.(?P<patch>\\d+)"
serialize = ["{major}.{minor}.{patch}"]
search = "{current_version}"
replace = "{new_version}"
regex = false
ignore_missing_version = false
tag = true
sign_tags = false
tag_name = "{new_version}"
tag_message = "Bump version: {current_version} → {new_version}"
allow_dirty = false
commit = true
message = "[RELEASE] - Release version {new_version}"
commit_args = ""

[[tool.bumpversion.files]]
filename = "README.md"
search = "Latest version is: {current_version}"
replace = "Latest version is: {new_version}"

[[tool.bumpversion.files]]
filename = "himl/main.py"
search = "version='%(prog)s v{{version}}'.format(version=\"{current_version}\")"
replace = "version='%(prog)s v{{version}}'.format(version=\"{new_version}\")"

[tool.coverage.run]
source = ["himl"]
omit = [
    "*/tests/*",
    "*/test_*",
    "himl/_version.py",
]

[tool.coverage.report]
exclude_lines = [
    "pragma: no cover",
    "def __repr__",
    "if self.debug:",
    "if settings.DEBUG",
    "raise AssertionError",
    "raise NotImplementedError",
    "if 0:",
    "if __name__ == .__main__.:",
    "class .*\\bProtocol\\):",
    "@(abc\\.)?abstractmethod",
]

[tool.black]
line-length = 120
target-version = ['py38']
include = '\.pyi?$'
extend-exclude = '''
/(
  # directories
  \.eggs
  | \.git
  | \.hg
  | \.mypy_cache
  | \.tox
  | \.venv
  | build
  | dist
)/
'''



[tool.mypy]
python_version = "3.13"
warn_return_any = true
warn_unused_configs = true
disallow_untyped_defs = false
disallow_incomplete_defs = false
check_untyped_defs = true
disallow_untyped_decorators = false
no_implicit_optional = true
warn_redundant_casts = true
warn_unused_ignores = true
warn_no_return = true
warn_unreachable = true
strict_equality = true

[[tool.mypy.overrides]]
module = [
    "boto3.*",
    "botocore.*",
    "hvac.*",
    "deepmerge.*",
    "pathlib2.*",
]
ignore_missing_imports = true<|MERGE_RESOLUTION|>--- conflicted
+++ resolved
@@ -34,17 +34,10 @@
 ]
 
 [project.optional-dependencies]
-<<<<<<< HEAD
 s3 = ["boto3==1.40.50"]
 aws = ["boto3==1.40.50"]  # Alias for s3 for backward compatibility
-vault = ["hvac==1.2.1"]
-all = ["boto3==1.40.50", "hvac==1.2.1"]
-=======
-s3 = ["boto3==1.34.6"]
-aws = ["boto3==1.34.6"]  # Alias for s3 for backward compatibility
 vault = ["hvac==2.3.0"]
-all = ["boto3==1.34.6", "hvac==2.3.0"]
->>>>>>> a71c89b3
+all = ["boto3==1.40.50", "hvac==2.3.0"]
 dev = [
     "pytest==8.4.2",
     "pytest-cov==7.0.0",
@@ -55,13 +48,8 @@
     "flake8==7.3.0",
     "mypy==1.18.2",
     "types-PyYAML==6.0.12.20250915",
-<<<<<<< HEAD
     "boto3==1.40.50",
-    "hvac==1.2.1",
-=======
-    "boto3==1.34.6",
     "hvac==2.3.0",
->>>>>>> a71c89b3
     "bump-my-version==1.2.4",
     "build==1.3.0",
     "twine==6.2.0",
