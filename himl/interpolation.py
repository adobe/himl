--- conflicted
+++ resolved
@@ -16,15 +16,11 @@
 
 def is_interpolation(value):
     return isinstance(value, string_types) and '{{' in value and '}}' in value \
-<<<<<<< HEAD
-                                           and not is_escaped_interpolation(value)
+           and not is_escaped_interpolation(value)
 
 
 def is_escaped_interpolation(value):
     return isinstance(value, string_types) and value.startswith('{{`') and value.endswith('`}}')
-=======
-                                           and '{{`' not in value and '`}}' not in value
->>>>>>> 290191d2
 
 
 def is_full_interpolation(value):
