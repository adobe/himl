--- conflicted
+++ resolved
@@ -15,16 +15,11 @@
     'backports.functools_lru_cache==1.6.6',
     'pathlib2==2.3.7.post1',
     'pyyaml==6.0.1',
-<<<<<<< HEAD
-=======
-    'boto3==1.34.6',
-    'hvac==1.2.1'
->>>>>>> aaa0ab94
 ]
 
 _extras_require = {
     's3': [
-        'boto3==1.28.44',
+        'boto3==1.34.6',
     ],
     'vault': [
         'hvac==1.2.1',
