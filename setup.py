--- conflicted
+++ resolved
@@ -15,19 +15,14 @@
     'backports.functools_lru_cache==1.6.6',
     'pathlib2==2.3.7.post1',
     'pyyaml==6.0.1',
-<<<<<<< HEAD
-=======
-    'boto3==1.28.44',
-    'hvac==1.2.1'
->>>>>>> 72dbd119
 ]
 
 _extras_require = {
     'aws': [
-        'boto3==1.28.12',
+        'boto3==1.28.44',
     ],
     'vault': [
-        'hvac==1.1.1',
+        'hvac==1.2.1',
     ],
 }
 _extras_require['all'] = [dep for deps in _extras_require.values() for dep in deps]
