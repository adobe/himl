--- conflicted
+++ resolved
@@ -21,11 +21,7 @@
 
 setup(
     name='himl',
-<<<<<<< HEAD
     version="0.16.0",
-=======
-    version="0.15.1",
->>>>>>> 1b1e7ff9
     description='A hierarchical config using yaml',
     long_description=_readme + '\n\n',
     long_description_content_type='text/markdown',
