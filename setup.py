--- conflicted
+++ resolved
@@ -10,35 +10,23 @@
     _readme = f.read()
 
 _install_requires = [
-<<<<<<< HEAD
-    'deepmerge==1.0.1',
-    'lru_cache==0.2.3',
-    'backports.functools_lru_cache==1.6.4',
-    'pathlib2==2.3.7.post1',
-    'pyyaml==6.0',
-]
-
-_extras_require = {
-    'aws': [
-        'boto3==1.24.2',
-    ],
-    'vault': [
-        'hvac==0.11.2',
-    ],
-}
-_extras_require['extras'] = [dep for deps in _extras_require.values() for dep in deps]
-
-=======
     'deepmerge==1.1.0',
     'lru_cache==0.2.3',
     'backports.functools_lru_cache==1.6.6',
     'pathlib2==2.3.7.post1',
     'pyyaml==6.0.1',
-    'boto3==1.28.12',
-    'hvac==1.1.1'
 ]
 
->>>>>>> 953a2bb4
+_extras_require = {
+    'aws': [
+        'boto3==1.28.12',
+    ],
+    'vault': [
+        'hvac==1.1.1',
+    ],
+}
+_extras_require['extras'] = [dep for deps in _extras_require.values() for dep in deps]
+
 setup(
     name='himl',
     version="0.15.0",
@@ -73,12 +61,8 @@
     ],
     packages=['himl'],
     include_package_data=True,
-<<<<<<< HEAD
-    install_requires=install_requires,
-    extras_require=extras_require,
-=======
     install_requires=_install_requires,
->>>>>>> 953a2bb4
+    extras_require=_extras_require,
     entry_points={
         'console_scripts': [
             'himl = himl.main:run',
